--- conflicted
+++ resolved
@@ -4,12 +4,11 @@
 import Link from 'next/link'
 import { UserIcon, Bars3Icon } from '@heroicons/react/24/outline'
 import { Button, SkipLinks } from '@/components/atoms'
-import { ThemeToggle } from '@/components/molecules/ThemeToggle'
+import { ThemeToggle } from '@/components/providers/ThemeToggle'
 import Navigation, { getMainNavigation } from '../Navigation'
 import MobileDrawer from '../MobileDrawer'
 import { useAuth } from '@/hooks'
 import { clsx } from 'clsx'
-import { ThemeToggle } from '@/components/providers/ThemeToggle'
 
 export interface HeaderProps {
   className?: string
@@ -100,13 +99,8 @@
           <div className="flex items-center space-x-2 sm:space-x-3">
             {/* Search functionality moved to internal pages where relevant */}
 
-<<<<<<< HEAD
             {/* Theme Toggle - Always visible */}
             <ThemeToggle size="md" />
-=======
-            {/* Theme Toggle */}
-            <ThemeToggle />
->>>>>>> eb5e6f81
 
             {/* Notifications (for authenticated users) */}
             {user && (
