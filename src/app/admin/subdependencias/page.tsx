'use client'

import React, { useState, useEffect, useCallback } from 'react'
import { Card, Button, Modal, ConfirmDialog } from '@/components/atoms'
import { Form, FormField } from '@/components/molecules'
import { DataTable } from '@/components/organisms'
import { RoleGuard } from '@/components/auth'
import { subdependenciasClientService, dependenciasClientService } from '@/services'
import { validateForm, commonValidationRules } from '@/lib/validation'
import type { Subdependencia, Dependencia } from '@/types'
import type { Column } from '@/components/organisms/DataTable'
import { formatDate } from '@/utils'
import { useAuth } from '@/contexts/AuthContext'

// Extended type for Subdependencias with relations
interface SubdependenciaWithRelations extends Subdependencia {
  dependencias?: {
    id: string
    nombre: string
  }
  tramites_count?: number
  opas_count?: number
}

const SubdependenciasAdminPage: React.FC = () => {
  const { user } = useAuth()
  const [subdependencias, setSubdependencias] = useState<SubdependenciaWithRelations[]>([])
  const [dependencias, setDependencias] = useState<Dependencia[]>([])
  const [loading, setLoading] = useState(true)
  const [error, setError] = useState<string | null>(null)

  // Modal states
  const [isCreateModalOpen, setIsCreateModalOpen] = useState(false)
  const [isEditModalOpen, setIsEditModalOpen] = useState(false)
  const [isDeleteModalOpen, setIsDeleteModalOpen] = useState(false)
  const [selectedSubdependencia, setSelectedSubdependencia] =
    useState<SubdependenciaWithRelations | null>(null)
  const [formLoading, setFormLoading] = useState(false)

  // Load data
  const loadData = useCallback(async () => {
    try {
      setLoading(true)
      setError(null)

      // Load both subdependencias and dependencias
      const [subdependenciasResponse, dependenciasResponse] = await Promise.all([
        subdependenciasClientService.getAll(),
        dependenciasClientService.getAll(),
      ])

      // Add default counts for display and ensure data structure is correct
      const subdependenciasWithCounts = (subdependenciasResponse.data || []).map((sub) => ({
        ...sub,
        tramites_count: 0, // TODO: Implement actual count query
        opas_count: 0, // TODO: Implement actual count query
      }))

      setSubdependencias(subdependenciasWithCounts)
      setDependencias(dependenciasResponse.data || [])
    } catch (err) {
      console.error('Error loading data:', err)
      setError(
        `Error al cargar los datos: ${err instanceof Error ? err.message : 'Error desconocido'}`
      )
    } finally {
      setLoading(false)
    }
  }, [])

  useEffect(() => {
    loadData()
  }, [loadData])

  // Form fields for Subdependencia
  const formFields: FormField[] = [
    {
      name: 'codigo',
      label: 'Código',
      type: 'text',
      required: true,
      placeholder: 'Código único de la subdependencia (ej: SUB-001)',
      helperText: 'Código único identificador de la subdependencia',
      validation: {
        ...commonValidationRules.required,
        pattern: {
          value: /^[A-Z0-9-]+$/,
          message: 'El código debe contener solo letras mayúsculas, números y guiones',
        },
      },
    },
    {
      name: 'nombre',
      label: 'Nombre',
      type: 'text',
      required: true,
      placeholder: 'Nombre de la subdependencia',
      validation: commonValidationRules.required,
    },
    {
      name: 'descripcion',
      label: 'Descripción',
      type: 'textarea',
      placeholder: 'Descripción de la subdependencia y sus funciones',
      helperText: 'Descripción detallada de las funciones y responsabilidades',
    },
    {
      name: 'dependencia_id',
      label: 'Dependencia',
      type: 'select',
      required: true,
      options: dependencias.map((dep) => ({
        value: dep.id,
        label: dep.nombre,
      })),
      placeholder: 'Seleccionar dependencia',
      validation: commonValidationRules.required,
    },
    {
      name: 'activa',
      label: 'Activa',
      type: 'checkbox',
<<<<<<< HEAD
            helperText: 'Indica si la subdependencia está activa en el sistema',
=======
      defaultValue: true,
      helperText: 'Indica si la subdependencia está activa en el sistema',
>>>>>>> 0a93a902
    },
  ]

  // Table columns
  const columns: Column<SubdependenciaWithRelations>[] = [
    {
      key: 'codigo',
      title: 'Código',
      sortable: true,
      render: (value, record) => <span className="font-mono text-sm">{record.codigo}</span>,
    },
    {
      key: 'nombre',
      title: 'Nombre',
      sortable: true,
      render: (value, record) => (
        <div>
          <div className="font-medium">{record.nombre}</div>
          {record.descripcion && (
            <div className="text-sm text-gray-500 truncate max-w-xs">{record.descripcion}</div>
          )}
        </div>
      ),
    },
    {
      key: 'dependencias',
      title: 'Dependencia',
      sortable: true,
      render: (value, record) => (
        <div>
          <div className="font-medium text-sm">{record.dependencias?.nombre || 'Sin asignar'}</div>
        </div>
      ),
    },
    {
      key: 'tramites_count',
      title: 'Trámites',
      render: (value, record) => (
        <span className="inline-flex items-center px-2.5 py-0.5 rounded-full text-xs font-medium bg-blue-100 text-blue-800">
          {record.tramites_count || 0}
        </span>
      ),
    },
    {
      key: 'activa',
      title: 'Estado',
      sortable: true,
      render: (value, record) => (
        <span
          className={`inline-flex items-center px-2.5 py-0.5 rounded-full text-xs font-medium ${
            record.activa ? 'bg-green-100 text-green-800' : 'bg-red-100 text-red-800'
          }`}
        >
          {record.activa ? 'Activa' : 'Inactiva'}
        </span>
      ),
    },
    {
      key: 'updated_at',
      title: 'Actualizado',
      sortable: true,
      render: (value, record) => (
        <span className="text-sm text-gray-500">{formatDate(record.updated_at)}</span>
      ),
    },
  ]

  // Handle create
  const handleCreate = async (formData: Record<string, any>) => {
    try {
      setFormLoading(true)

      const validation = validateForm(formData, formFields)
      if (!validation.isValid) {
        throw new Error(Object.values(validation.errors)[0])
      }

      await subdependenciasClientService.create({
        codigo: formData.codigo,
        nombre: formData.nombre,
        descripcion: formData.descripcion || null,
        dependencia_id: formData.dependencia_id,
        activa: formData.activa ?? true,
      })

      setIsCreateModalOpen(false)
      await loadData()
    } catch (err) {
      console.error('Error creating subdependencia:', err)
      throw err
    } finally {
      setFormLoading(false)
    }
  }

  // Handle edit
  const handleEdit = async (formData: Record<string, any>) => {
    if (!selectedSubdependencia) return

    try {
      setFormLoading(true)

      const validation = validateForm(formData, formFields)
      if (!validation.isValid) {
        throw new Error(Object.values(validation.errors)[0])
      }

      await subdependenciasClientService.update(selectedSubdependencia.id, {
        codigo: formData.codigo,
        nombre: formData.nombre,
        descripcion: formData.descripcion || null,
        dependencia_id: formData.dependencia_id,
        activa: formData.activa ?? true,
      })

      setIsEditModalOpen(false)
      setSelectedSubdependencia(null)
      await loadData()
    } catch (err) {
      console.error('Error updating subdependencia:', err)
      throw err
    } finally {
      setFormLoading(false)
    }
  }

  // Handle delete
  const handleDelete = async () => {
    if (!selectedSubdependencia) return

    try {
      setFormLoading(true)
      await subdependenciasClientService.delete(selectedSubdependencia.id)
      setIsDeleteModalOpen(false)
      setSelectedSubdependencia(null)
      await loadData()
    } catch (err) {
      console.error('Error deleting subdependencia:', err)
      throw err
    } finally {
      setFormLoading(false)
    }
  }

  // Row actions
  const rowActions = [
    {
      key: 'edit',
      label: 'Editar',
      icon: '✏️',
      onClick: (record: SubdependenciaWithRelations) => {
        setSelectedSubdependencia(record)
        setIsEditModalOpen(true)
      },
    },
    {
      key: 'delete',
      label: 'Eliminar',
      icon: '🗑️',
      variant: 'danger' as const,
      onClick: (record: SubdependenciaWithRelations) => {
        setSelectedSubdependencia(record)
        setIsDeleteModalOpen(true)
      },
    },
  ]

  if (error) {
    return (
      <div className="p-6">
        <Card>
          <div className="text-center py-8">
            <div className="text-red-600 mb-2">❌</div>
            <h3 className="text-lg font-semibold text-gray-900 mb-2">Error</h3>
            <p className="text-gray-600">{error}</p>
            <Button onClick={loadData} className="mt-4">
              Reintentar
            </Button>
          </div>
        </Card>
      </div>
    )
  }

  return (
    <RoleGuard allowedRoles={['admin', 'funcionario']}>
      <div className="space-y-6">
        {/* Header */}
        <div className="flex justify-between items-center">
          <div>
            <h1 className="text-2xl font-bold text-gray-900">Gestión de Subdependencias</h1>
            <p className="text-gray-600">Administra las subdependencias organizacionales</p>
          </div>
          <Button onClick={() => setIsCreateModalOpen(true)} className="flex items-center gap-2">
            <span>➕</span>
            <span>Nueva Subdependencia</span>
          </Button>
        </div>

        {/* Data Table */}
        <Card>
          <DataTable
            data={subdependencias}
            columns={columns}
            loading={loading}
            error={error}
            rowActions={rowActions}
            searchPlaceholder="Buscar subdependencias..."
            showSearchAndFilters
            emptyStateProps={{
              title: 'No hay subdependencias',
              description: 'No se encontraron subdependencias. Crea la primera subdependencia.',
              action: (
                <Button variant="primary" onClick={() => setIsCreateModalOpen(true)}>
                  Crear Subdependencia
                </Button>
              ),
            }}
          />
        </Card>

        {/* Create Modal */}
        <Modal
          isOpen={isCreateModalOpen}
          onClose={() => setIsCreateModalOpen(false)}
          title="Crear Nueva Subdependencia"
          size="lg"
        >
          <Form
            fields={formFields}
            onSubmit={handleCreate}
            loading={formLoading}
            submitLabel="Crear Subdependencia"
            cancelLabel="Cancelar"
            onCancel={() => setIsCreateModalOpen(false)}
          />
        </Modal>

        {/* Edit Modal */}
        <Modal
          isOpen={isEditModalOpen}
          onClose={() => {
            setIsEditModalOpen(false)
            setSelectedSubdependencia(null)
          }}
          title="Editar Subdependencia"
          size="lg"
        >
          {selectedSubdependencia && (
            <Form
              fields={formFields}
              initialData={selectedSubdependencia}
              onSubmit={handleEdit}
              loading={formLoading}
              submitLabel="Guardar Cambios"
              cancelLabel="Cancelar"
              onCancel={() => {
                setIsEditModalOpen(false)
                setSelectedSubdependencia(null)
              }}
            />
          )}
        </Modal>

        {/* Delete Confirmation */}
        <ConfirmDialog
          isOpen={isDeleteModalOpen}
          onClose={() => {
            setIsDeleteModalOpen(false)
            setSelectedSubdependencia(null)
          }}
          onConfirm={handleDelete}
          title="Eliminar Subdependencia"
          message={
            selectedSubdependencia ? (
              <>
                ¿Estás seguro de que deseas eliminar la subdependencia{' '}
                <strong>{selectedSubdependencia.nombre}</strong>?
              </>
            ) : (
              ''
            )
          }
          confirmLabel="Eliminar"
          cancelLabel="Cancelar"
          loading={formLoading}
          variant="error"
        />
      </div>
    </RoleGuard>
  )
}

export default SubdependenciasAdminPage<|MERGE_RESOLUTION|>--- conflicted
+++ resolved
@@ -120,12 +120,8 @@
       name: 'activa',
       label: 'Activa',
       type: 'checkbox',
-<<<<<<< HEAD
-            helperText: 'Indica si la subdependencia está activa en el sistema',
-=======
       defaultValue: true,
       helperText: 'Indica si la subdependencia está activa en el sistema',
->>>>>>> 0a93a902
     },
   ]
 
