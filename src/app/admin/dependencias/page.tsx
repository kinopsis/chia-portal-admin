'use client'

import React, { useState, useEffect, useCallback } from 'react'
import { Card, Button, Modal, ConfirmDialog } from '@/components/atoms'
import { Form, FormField } from '@/components/molecules'
import { DataTable } from '@/components/organisms'
import { RoleGuard } from '@/components/auth'
import { dependenciasClientService } from '@/services'
import { validateForm, commonValidationRules } from '@/lib/validation'
import type { Dependencia } from '@/types'
import type { Column } from '@/components/organisms/DataTable'
import { formatDate } from '@/utils'
import { useAuth } from '@/contexts/AuthContext'

// Extended type for Dependencias with stats
interface DependenciaWithStats extends Dependencia {
  subdependencias_count?: number
  tramites_count?: number
  opas_count?: number
}

const DependenciasAdminPage: React.FC = () => {
  const { user } = useAuth()
  const [dependencias, setDependencias] = useState<DependenciaWithStats[]>([])
  const [loading, setLoading] = useState(true)
  const [error, setError] = useState<string | null>(null)

  // Modal states
  const [isCreateModalOpen, setIsCreateModalOpen] = useState(false)
  const [isEditModalOpen, setIsEditModalOpen] = useState(false)
  const [isDeleteModalOpen, setIsDeleteModalOpen] = useState(false)
  const [selectedDependencia, setSelectedDependencia] = useState<DependenciaWithStats | null>(null)
  const [formLoading, setFormLoading] = useState(false)

  // Load dependencias
  const loadDependencias = useCallback(async () => {
    try {
      setLoading(true)
      setError(null)
      const response = await dependenciasClientService.getAll()
      setDependencias(response.data)
    } catch (err) {
      console.error('Error loading dependencias:', err)
      setError('Error al cargar las dependencias')
    } finally {
      setLoading(false)
    }
  }, [])

  useEffect(() => {
    loadDependencias()
  }, [loadDependencias])

  // Form fields for Dependencia
  const formFields: FormField[] = [
    {
      name: 'codigo',
      label: 'Código',
      type: 'text',
      required: true,
      placeholder: 'Código único de la dependencia (ej: DEP-001)',
      helperText: 'Código único identificador de la dependencia',
      validation: {
        ...commonValidationRules.required,
        pattern: {
          value: /^[A-Z0-9-]+$/,
          message: 'El código debe contener solo letras mayúsculas, números y guiones',
        },
      },
    },
    {
      name: 'nombre',
      label: 'Nombre',
      type: 'text',
      required: true,
      placeholder: 'Nombre de la dependencia',
      validation: commonValidationRules.required,
    },
    {
      name: 'descripcion',
      label: 'Descripción',
      type: 'textarea',
      placeholder: 'Descripción de la dependencia y sus funciones',
      helperText: 'Descripción detallada de las funciones y responsabilidades',
    },
    {
      name: 'activa',
      label: 'Activa',
      type: 'checkbox',
<<<<<<< HEAD
            helperText: 'Indica si la dependencia está activa en el sistema',
=======
      defaultValue: true,
      helperText: 'Indica si la dependencia está activa en el sistema',
>>>>>>> 0a93a902
    },
  ]

  // Table columns
  const columns: Column<DependenciaWithStats>[] = [
    {
      key: 'codigo',
      title: 'Código',
      sortable: true,
      width: '120px',
      render: (value, record) => (
        <span className="font-mono text-sm">{record?.codigo || 'N/A'}</span>
      ),
    },
    {
      key: 'nombre',
      title: 'Nombre',
      sortable: true,
      render: (value, record) => (
        <div>
          <div className="font-medium">{record?.nombre || 'N/A'}</div>
          {record?.descripcion && (
            <div className="text-sm text-gray-500 truncate max-w-xs">{record.descripcion}</div>
          )}
        </div>
      ),
    },
    {
      key: 'subdependencias_count',
      title: 'Subdependencias',
      sortable: false,
      width: '140px',
      render: (value, record) => (
        <span className="inline-flex items-center px-2.5 py-0.5 rounded-full text-xs font-medium bg-blue-100 text-blue-800">
          {record?.subdependencias_count || 0}
        </span>
      ),
    },
    {
      key: 'activa',
      title: 'Estado',
      sortable: true,
      width: '100px',
      render: (value, record) => (
        <span
          className={`inline-flex items-center px-2.5 py-0.5 rounded-full text-xs font-medium ${
            record?.activa ? 'bg-green-100 text-green-800' : 'bg-red-100 text-red-800'
          }`}
        >
          {record?.activa ? 'Activa' : 'Inactiva'}
        </span>
      ),
    },
    {
      key: 'updated_at',
      title: 'Actualizado',
      sortable: true,
      render: (value, record) => (
        <span className="text-sm text-gray-500">
          {record?.updated_at ? formatDate(record.updated_at) : 'N/A'}
        </span>
      ),
    },
  ]

  // Handle create
  const handleCreate = async (formData: Record<string, any>) => {
    try {
      setFormLoading(true)

      const validation = validateForm(formData, formFields)
      if (!validation.isValid) {
        throw new Error(Object.values(validation.errors)[0])
      }

      await dependenciasClientService.create({
        codigo: formData.codigo,
        nombre: formData.nombre,
        descripcion: formData.descripcion || null,
        activa: formData.activa ?? true,
      })

      setIsCreateModalOpen(false)
      await loadDependencias()
    } catch (err) {
      console.error('Error creating dependencia:', err)
      throw err
    } finally {
      setFormLoading(false)
    }
  }

  // Handle edit
  const handleEdit = async (formData: Record<string, any>) => {
    if (!selectedDependencia) return

    try {
      setFormLoading(true)

      const validation = validateForm(formData, formFields)
      if (!validation.isValid) {
        throw new Error(Object.values(validation.errors)[0])
      }

      await dependenciasClientService.update(selectedDependencia.id, {
        codigo: formData.codigo,
        nombre: formData.nombre,
        descripcion: formData.descripcion || null,
        activa: formData.activa ?? true,
      })

      setIsEditModalOpen(false)
      setSelectedDependencia(null)
      await loadDependencias()
    } catch (err) {
      console.error('Error updating dependencia:', err)
      throw err
    } finally {
      setFormLoading(false)
    }
  }

  // Handle delete
  const handleDelete = async () => {
    if (!selectedDependencia) return

    try {
      setFormLoading(true)
      await dependenciasClientService.delete(selectedDependencia.id)
      setIsDeleteModalOpen(false)
      setSelectedDependencia(null)
      await loadDependencias()
    } catch (err) {
      console.error('Error deleting dependencia:', err)
      throw err
    } finally {
      setFormLoading(false)
    }
  }

  // Handle actions
  const handleAction = (action: string, dependencia: DependenciaWithStats) => {
    console.log(`Action started: ${action}`, dependencia)

    switch (action) {
      case 'edit':
        setSelectedDependencia(dependencia)
        setIsEditModalOpen(true)
        break
      case 'delete':
        setSelectedDependencia(dependencia)
        setIsDeleteModalOpen(true)
        break
    }

    console.log(`Action completed: ${action}`, dependencia)
  }

  if (error) {
    return (
      <div className="p-6">
        <Card>
          <div className="text-center py-8">
            <div className="text-red-600 mb-2">❌</div>
            <h3 className="text-lg font-semibold text-gray-900 mb-2">Error</h3>
            <p className="text-gray-600">{error}</p>
            <Button onClick={loadDependencias} className="mt-4">
              Reintentar
            </Button>
          </div>
        </Card>
      </div>
    )
  }

  return (
    <RoleGuard allowedRoles={['admin', 'funcionario']}>
      <div className="space-y-6">
        {/* Header */}
        <div className="flex justify-between items-center">
          <div>
            <h1 className="text-2xl font-bold text-gray-900">Gestión de Dependencias</h1>
            <p className="text-gray-600">Administra las dependencias municipales</p>
          </div>
          <Button onClick={() => setIsCreateModalOpen(true)} className="flex items-center gap-2">
            <span>➕</span>
            <span>Nueva Dependencia</span>
          </Button>
        </div>

        {/* Data Table */}
        <Card>
          <DataTable
            data={dependencias}
            columns={columns}
            loading={loading}
            searchable
            searchPlaceholder="Buscar dependencias..."
            emptyMessage="No se encontraron dependencias"
            rowActions={[
              {
                key: 'edit',
                label: 'Editar',
                icon: '✏️',
                onClick: (record) => handleAction('edit', record),
              },
              {
                key: 'delete',
                label: 'Eliminar',
                icon: '🗑️',
                variant: 'danger',
                onClick: (record) => handleAction('delete', record),
              },
            ]}
          />
        </Card>

        {/* Create Modal */}
        <Modal
          isOpen={isCreateModalOpen}
          onClose={() => setIsCreateModalOpen(false)}
          title="Crear Nueva Dependencia"
          size="lg"
        >
          <Form
            fields={formFields}
            onSubmit={handleCreate}
            loading={formLoading}
            submitLabel="Crear Dependencia"
            cancelLabel="Cancelar"
            onCancel={() => setIsCreateModalOpen(false)}
          />
        </Modal>

        {/* Edit Modal */}
        <Modal
          isOpen={isEditModalOpen}
          onClose={() => {
            setIsEditModalOpen(false)
            setSelectedDependencia(null)
          }}
          title="Editar Dependencia"
          size="lg"
        >
          {selectedDependencia && (
            <Form
              fields={formFields}
              initialData={selectedDependencia}
              onSubmit={handleEdit}
              loading={formLoading}
              submitLabel="Guardar Cambios"
              cancelLabel="Cancelar"
              onCancel={() => {
                setIsEditModalOpen(false)
                setSelectedDependencia(null)
              }}
            />
          )}
        </Modal>

        {/* Delete Confirmation */}
        <ConfirmDialog
          isOpen={isDeleteModalOpen}
          onClose={() => {
            setIsDeleteModalOpen(false)
            setSelectedDependencia(null)
          }}
          onConfirm={handleDelete}
          title="Eliminar Dependencia"
          message={
            selectedDependencia ? (
              <>
                ¿Estás seguro de que deseas eliminar la dependencia{' '}
                <strong>{selectedDependencia.nombre}</strong>?
              </>
            ) : (
              ''
            )
          }
          confirmLabel="Eliminar"
          cancelLabel="Cancelar"
          loading={formLoading}
          variant="error"
        />
      </div>
    </RoleGuard>
  )
}

export default DependenciasAdminPage<|MERGE_RESOLUTION|>--- conflicted
+++ resolved
@@ -87,12 +87,8 @@
       name: 'activa',
       label: 'Activa',
       type: 'checkbox',
-<<<<<<< HEAD
-            helperText: 'Indica si la dependencia está activa en el sistema',
-=======
       defaultValue: true,
       helperText: 'Indica si la dependencia está activa en el sistema',
->>>>>>> 0a93a902
     },
   ]
 
